--- conflicted
+++ resolved
@@ -13,15 +13,9 @@
     company = dsl_utils.id_name_partial_mapping('company')
     contact = dsl_utils.contact_or_adviser_mapping('contact')
     service = dsl_utils.id_name_mapping()
-<<<<<<< HEAD
-    subject = String()
+    subject = dsl_utils.EnglishString()
     dit_adviser = dsl_utils.contact_or_adviser_mapping('dit_adviser')
-    notes = String()
-=======
-    subject = dsl_utils.EnglishString()
-    dit_adviser = dsl_utils.contact_mapping('dit_adviser')
     notes = dsl_utils.EnglishString()
->>>>>>> bb5a9851
     dit_team = dsl_utils.id_name_mapping()
     interaction_type = dsl_utils.id_name_mapping()
     investment_project = dsl_utils.id_name_mapping()
