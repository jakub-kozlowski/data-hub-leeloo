--- conflicted
+++ resolved
@@ -1,9 +1,6 @@
 from rest_framework import serializers
 from rest_framework_json_api import serializers as json_api_serializers
-<<<<<<< HEAD
-=======
 from rest_framework_json_api.relations import ResourceRelatedField
->>>>>>> d7cf3aae
 
 from datahub.company.models import Advisor, Company, Contact
 from datahub.company.serializers import AdvisorSerializer
@@ -32,8 +29,6 @@
 class ServiceDeliverySerializerV2(json_api_serializers.ModelSerializer):
     """Service Delivery serializer."""
 
-<<<<<<< HEAD
-=======
     company = ResourceRelatedField(
         queryset=Company.objects,
         related_link_view_name='v1:company-detail',
@@ -50,7 +45,6 @@
         related_link_url_kwarg='pk',
     )
 
->>>>>>> d7cf3aae
     class Meta:  # noqa: D101
         model = ServiceDelivery
         exclude = ('service_offer', )