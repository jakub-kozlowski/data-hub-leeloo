--- conflicted
+++ resolved
@@ -36,11 +36,7 @@
     dit_team_id = constants.Team.healthcare_uk.value.id
     created_on = now()
     status_id = constants.ServiceDeliveryStatus.offered.value.id
-<<<<<<< HEAD
-    uk_region = constants.UKRegion.east_midlands.value.id
-=======
     uk_region_id = constants.UKRegion.east_midlands.value.id
->>>>>>> d7cf3aae
 
     class Meta:
         model = 'interaction.ServiceDelivery'