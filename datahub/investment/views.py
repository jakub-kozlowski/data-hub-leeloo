--- conflicted
+++ resolved
@@ -7,13 +7,8 @@
 from datahub.core.viewsets import CoreViewSetV3
 from datahub.investment.models import InvestmentProject, IProjectDocument
 from datahub.investment.serializers import (
-<<<<<<< HEAD
-    IProjectAuditSerializer, IProjectRequirementsSerializer, IProjectSerializer,
-    IProjectTeamSerializer, IProjectUnifiedSerializer, IProjectValueSerializer
-=======
     IProjectAuditSerializer, IProjectDocumentSerializer, IProjectRequirementsSerializer,
-    IProjectSerializer, IProjectTeamSerializer, IProjectValueSerializer
->>>>>>> e89452bd
+    IProjectSerializer, IProjectTeamSerializer, IProjectUnifiedSerializer, IProjectValueSerializer
 )
 
 
@@ -120,7 +115,6 @@
         return 'Investment project teams'
 
 
-<<<<<<< HEAD
 class IProjectUnifiedViewSet(ArchivableViewSetMixin, CoreViewSetV3):
     """Unified investment project views.
 
@@ -160,7 +154,8 @@
     def get_view_name(self):
         """Returns the view set name for the DRF UI."""
         return 'Investment projects'
-=======
+
+
 class IProjectDocumentViewSet(CoreViewSetV3):
     """Investment Project Documents ViewSet."""
 
@@ -203,5 +198,4 @@
 
     def get_view_name(self):
         """Returns the view set name for the DRF UI."""
-        return 'Investment project documents'
->>>>>>> e89452bd
+        return 'Investment project documents'